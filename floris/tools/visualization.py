--- conflicted
+++ resolved
@@ -643,19 +643,12 @@
         # Grab the turbine layout
         layout_x = copy.deepcopy(fi.layout_x)
         layout_y = copy.deepcopy(fi.layout_y)
-<<<<<<< HEAD
-        D = np.unique(fi.floris.farm.rotor_diameters_sorted)[0]
-=======
         turbine_types = copy.deepcopy(fi.floris.farm.turbine_type)
-        D = fi.floris.farm.rotor_diameters_sorted[0, 0, 0]
->>>>>>> c7f8f361
+        D = fi.floris.farm.rotor_diameters_sorted[0, 0]
 
         # Declare a new layout array with an extra turbine
         layout_x_test = np.append(layout_x,[0])
         layout_y_test = np.append(layout_y,[0])
-<<<<<<< HEAD
-        yaw_angles = np.append(yaw_angles, [[0.0]], axis=1)
-=======
 
         # Declare turbine types with an extra turbine in
         # case of special one type useage
@@ -664,8 +657,7 @@
             turbine_types_test = [turbine_types[0] for i in range(len(layout_x))] + ['nrel_5MW']
         else:
             turbine_types_test = np.append(turbine_types, 'nrel_5MW').tolist()
-        yaw_angles = np.append(yaw_angles, np.zeros([len(wd), len(ws), 1]), axis=2)
->>>>>>> c7f8f361
+        yaw_angles = np.append(yaw_angles, np.zeros([fi.floris.flow_field.n_findex, 1]), axis=1)
 
         # Get a grid of points test test
         if x_bounds is None:
