--- conflicted
+++ resolved
@@ -802,18 +802,13 @@
             # Find baseline power in FLORIS
 
             if self.ws[i] >= self.minimum_ws:
-<<<<<<< HEAD
                 if self.ti is None:
                     self.fi.reinitialize_flow_field(
                         wind_direction=self.wd[i], wind_speed=self.ws[i])
                 else:
                     self.fi.reinitialize_flow_field(
                         wind_direction=self.wd[i], wind_speed=self.ws[i], turbulence_intensity=self.ti[i])
-=======
-                self.fi.reinitialize_flow_field(
-                    wind_direction=[self.wd[i]], wind_speed=[self.ws[i]])
->>>>>>> b207426b
-                
+
                 # calculate baseline power
                 self.fi.calculate_wake(yaw_angles=0.0)
                 power_base = self.fi.get_turbine_power(include_unc=self.include_unc, \
@@ -887,17 +882,12 @@
             # Optimizing wake redirection control
 
             if (self.ws[i] >= self.minimum_ws) & (self.ws[i] <= self.maximum_ws):
-<<<<<<< HEAD
                 if self.ti is None:
                     self.fi.reinitialize_flow_field(
                         wind_direction=self.wd[i], wind_speed=self.ws[i])
                 else:
                     self.fi.reinitialize_flow_field(
                         wind_direction=self.wd[i], wind_speed=self.ws[i], turbulence_intensity=self.ti[i])
-=======
-                self.fi.reinitialize_flow_field(
-                    wind_direction=[self.wd[i]], wind_speed=[self.ws[i]])
->>>>>>> b207426b
 
                 opt_yaw_angles = self._optimize()
 
@@ -912,17 +902,12 @@
             elif self.ws[i] >= self.minimum_ws:
                 print('No change in controls suggested for this inflow \
                         condition...')
-<<<<<<< HEAD
                 if self.ti is None:
                     self.fi.reinitialize_flow_field(
                         wind_direction=self.wd[i], wind_speed=self.ws[i])
                 else:
                     self.fi.reinitialize_flow_field(
                         wind_direction=self.wd[i], wind_speed=self.ws[i], turbulence_intensity=self.ti[i])
-=======
-                self.fi.reinitialize_flow_field(
-                    wind_direction=[self.wd[i]], wind_speed=[self.ws[i]])
->>>>>>> b207426b
                 self.fi.calculate_wake(yaw_angles=0.0)
                 opt_yaw_angles = self.nturbs*[0.0]
                 power_opt = self.fi.get_turbine_power(include_unc=self.include_unc, \
@@ -1065,15 +1050,11 @@
         # Find baseline power in FLORIS
 
         if ws >= self.minimum_ws:
-<<<<<<< HEAD
             if ti is None:
                 self.fi.reinitialize_flow_field(wind_direction=wd, wind_speed=ws)
             else:
                 self.fi.reinitialize_flow_field(
                     wind_direction=wd, wind_speed=ws, turbulence_intensity=ti)
-=======
-            self.fi.reinitialize_flow_field(wind_direction=[wd], wind_speed=[ws])
->>>>>>> b207426b
             # calculate baseline power
             self.fi.calculate_wake(yaw_angles=0.0)
             power_base = self.fi.get_turbine_power(include_unc=self.include_unc, \
@@ -1133,16 +1114,11 @@
         # Optimizing wake redirection control
 
         if (ws >= self.minimum_ws) & (ws <= self.maximum_ws):
-<<<<<<< HEAD
             if ti is None:
                 self.fi.reinitialize_flow_field(wind_direction=wd, wind_speed=ws)
             else:
                 self.fi.reinitialize_flow_field(
                     wind_direction=wd, wind_speed=ws, turbulence_intensity=ti)
-=======
-            self.fi.reinitialize_flow_field(
-                wind_direction=[wd], wind_speed=[ws])
->>>>>>> b207426b
 
             opt_yaw_angles = self._optimize()
 
@@ -1157,16 +1133,11 @@
         elif ws >= self.minimum_ws:
             print('No change in controls suggested for this inflow \
                     condition...')
-<<<<<<< HEAD
             if ti is None:
                 self.fi.reinitialize_flow_field(wind_direction=wd, wind_speed=ws)
             else:
                 self.fi.reinitialize_flow_field(
                     wind_direction=wd, wind_speed=ws, turbulence_intensity=ti)
-=======
-            self.fi.reinitialize_flow_field(
-                wind_direction=[wd], wind_speed=[ws])
->>>>>>> b207426b
             self.fi.calculate_wake(yaw_angles=0.0)
             opt_yaw_angles = self.nturbs*[0.0]
             power_opt = self.fi.get_turbine_power(include_unc=self.include_unc, \
