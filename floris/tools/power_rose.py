--- conflicted
+++ resolved
@@ -25,21 +25,14 @@
     saved PowerRose object can be loaded.
     """
 
-<<<<<<< HEAD
     def __init__(self, ):
         """
         Init Function of PowerRose Object.
         No explicit arguments required.
         """
-=======
-    def __init__(self, name=None, df_windrose=None, power_no_wake=None, power_baseline=None, power_opt=None, 
-                   df_turbine_power_no_wake=None, df_turbine_power_baseline=None,
-                   df_turbine_power_opt=None, df_yaw=None):
->>>>>>> 847c7f45
 
     def load(self, filename):
         """
-<<<<<<< HEAD
         Load PowerRose object from pickle file.
 
         Args:
@@ -48,69 +41,13 @@
 
         # self.name, self.df_power, self.df_yaw, self.df_turbine_power_no_wake, self.df_turbine_power_baseline, self.df_turbine_power_opt, self.df_combine = pickle.load(
         #    open(filename, "rb"))
-=======
-        Additional initialization of the PowerRose object. The PowerRose object can be intialized 
-        with inputs or as an empty object that can be used to load a saved PowerRose object.
-
-        Args:
-            name (str): name of PowerRose object.
-            df_windrose (pd.DataFrame): Wind rose dataframe containing at least 
-                'ws', 'wd', and 'freq_val' columns
-            power_no_wake (iterable): Wind farm power corresponding to wind conditions 
-                in df_windrose without wake losses
-            power_baseline (iterable): Baseline wind farm power corresponding to 
-                wind conditions in df_windrose
-            power_opt (iterable, optional): Optimal wind farm power corresponding to 
-                wind conditions in df_windrose. Defaults to None.
-            df_turbine_power_no_wake (pd.DataFrame, optional): Wind turbine power
-                data without wake losses. Dataframe oraganized with turbines as columns 
-                and wind conditions corresponding to df_windrose as rows. Defaults to None.
-                TODO: Currently not used.
-            df_turbine_power_baseline (pd.DataFrame, optional): Wind turbine baseline power
-                data. Dataframe oraganized with turbines as columns and wind conditions 
-                corresponding to df_windrose as rows. Defaults to None.
-                TODO: Currently not used.
-            df_turbine_power_opt (pd.DataFrame, optional): Optimal wind turbine power data. 
-                Dataframe oraganized with turbines as columns and wind conditions 
-                corresponding to df_windrose as rows. Defaults to None.
-                TODO: Currently not used.
-            df_yaw (pd.DataFrame, optional): Optimal turbine yaw angles. 
-                Dataframe oraganized with turbines as columns and wind conditions 
-                corresponding to df_windrose as rows. Defaults to None.
-                TODO: Currently not used.
-
-        """
-        self.name = name
-        if df_windrose is not None:
-            self.df_windrose = self._norm_frequency(df_windrose)
-        self.power_no_wake = power_no_wake
-        self.power_baseline = power_baseline
-        self.power_opt = power_opt
-        self.df_yaw = df_yaw
-        self.df_turbine_power_no_wake = df_turbine_power_no_wake
-        self.df_turbine_power_baseline = df_turbine_power_baseline
-        self.df_turbine_power_opt = df_turbine_power_opt
-
-        # Only use_opt data if provided
-        if (power_opt is None) and (df_turbine_power_opt is None) and (df_yaw is None):
-            self.use_opt = False
-        else:
-            self.use_opt = True
->>>>>>> 847c7f45
 
         self.name, self.df_windrose, self.power_no_wake, self.power_baseline, self.power_opt, \
             self.use_opt = pickle.load(open(filename, "rb"))
 
-<<<<<<< HEAD
         # Compute energies
         self.df_power = pd.DataFrame({'wd': self.df_windrose['wd'], 'ws': self.df_windrose['ws']})
         self._compute_energy()
-=======
-        if (df_windrose is not None) and (power_no_wake is not None) and (power_baseline is not None):
-            # Compute energies
-            self.df_power = pd.DataFrame({'wd': df_windrose['wd'], 'ws': df_windrose['ws']})
-            self._compute_energy()
->>>>>>> 847c7f45
 
             # Compute totals
             self._compute_totals()
@@ -287,45 +224,6 @@
             print('Wk Loss\t--\t\t%.1f%%' %
                 (100. * self.baseline_wake_loss))
 
-<<<<<<< HEAD
-=======
-
-    def load(self, filename):
-        """
-        Load PowerRose object from pickle file.
-
-        Args:
-            filename (str): Read-from path to pickled PowerRose object.
-        """
-
-        # self.name, self.df_power, self.df_yaw, self.df_turbine_power_no_wake, self.df_turbine_power_baseline, self.df_turbine_power_opt, self.df_combine = pickle.load(
-        #    open(filename, "rb"))
-
-        self.name, self.df_windrose, self.power_no_wake, self.power_baseline, self.power_opt, \
-            self.df_turbine_power_no_wake, self.df_turbine_power_baseline, self.df_turbine_power_opt, \
-            self.df_yaw, self.use_opt = pickle.load(open(filename, "rb"))
-
-        # Compute energies
-        self.df_power = pd.DataFrame({'wd': self.df_windrose['wd'], 'ws': self.df_windrose['ws']})
-        self._compute_energy()
-
-        # Compute totals
-        self._compute_totals()
-
-    def save(self, filename):
-        """
-        Pickle a PowerRose Object
-
-        Args:
-            filename (str): Write-to path for PowerRose pickle.
-        """
-        pickle.dump([
-            self.name, self.df_windrose, self.power_no_wake, self.power_baseline, self.power_opt, \
-            self.df_turbine_power_no_wake, self.df_turbine_power_baseline, self.df_turbine_power_opt, \
-            self.df_yaw, self.use_opt# , self.df_combine
-        ], open(filename, "wb"))
-
->>>>>>> 847c7f45
     def plot_by_direction(self,axarr=None):
         """
         Bin energy data by direction and plot. Plots include: 
