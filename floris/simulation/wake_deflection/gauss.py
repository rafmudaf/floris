--- conflicted
+++ resolved
@@ -297,33 +297,18 @@
             rC = yLocs ** 2 + zC ** 2
 
             # find wake deflection from CRV
-<<<<<<< HEAD
-            test_gamma = np.linspace(-45, 45, 91)
-            avg_V = np.mean(V[idx])
-            target_yaw_ix = None
-
-            # what yaw angle would have produced that same average spanwise velocity
-            yaw = test_gamma  # [i]
-
-=======
             min_yaw = -45.0
             max_yaw = 45.0
             test_yaw = np.linspace(min_yaw, max_yaw, 91)
             avg_V = np.mean(V[idx])
 
             # what yaw angle would have produced that same average spanwise velocity
->>>>>>> b76ca8b6
             vel_top = (
                 (HH + D / 2) / flow_field.specified_wind_height
             ) ** flow_field.wind_shear
             vel_bottom = (
                 (HH - D / 2) / flow_field.specified_wind_height
             ) ** flow_field.wind_shear
-<<<<<<< HEAD
-            Gamma_top = (np.pi / 8) * D * vel_top * Uinf * Ct * sind(yaw) * cosd(yaw)
-            Gamma_bottom = (
-                -(np.pi / 8) * D * vel_bottom * Uinf * Ct * sind(yaw) * cosd(yaw)
-=======
             Gamma_top = (
                 (np.pi / 8) * D * vel_top * Uinf * Ct * sind(test_yaw) * cosd(test_yaw)
             )
@@ -335,7 +320,6 @@
                 * Ct
                 * sind(test_yaw)
                 * cosd(test_yaw)
->>>>>>> b76ca8b6
             )
             Gamma_wake_rotation = (
                 0.25 * 2 * np.pi * D * (aI - aI ** 2) * turbine.average_velocity / TSR
@@ -353,19 +337,6 @@
             )
 
             tmp = avg_V - np.mean(Veff, axis=1)
-<<<<<<< HEAD
-            target_yaw_ix = np.argmin(np.abs(tmp))
-
-            if target_yaw_ix is not None:
-                yaw_effective = test_gamma[target_yaw_ix]
-            else:
-                err_msg = "No effective yaw angle is found. Set to 0."
-                self.logger.warning(err_msg, stack_info=True)
-                yaw_effective = 0.0
-
-            return yaw_effective + turbine.yaw_angle
-
-=======
 
             # return indices of sorted residuals to find effective yaw angle
             order = np.argsort(np.abs(tmp))
@@ -404,7 +375,6 @@
                 yaw_effective = ival - max_yaw
 
             return yaw_effective + turbine.yaw_angle
->>>>>>> b76ca8b6
         else:
             return turbine.yaw_angle
 
