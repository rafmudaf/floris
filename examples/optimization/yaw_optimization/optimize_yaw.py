--- conflicted
+++ resolved
@@ -33,16 +33,6 @@
         os.path.join(root_path, "..", "..", "example_input.yaml")
     )
 
-<<<<<<< HEAD
-    # Set turbine locations to 3 turbines in a row
-    D = fi.floris.grid.reference_turbine_diameter
-    # layout_x = [0, 7 * D, 14 * D]
-    # layout_y = [0, 0, 0]
-    nturbs = 10
-    x_space = 5 * D
-    layout_x = [i*x_space for i in range(nturbs)]
-    layout_y = [0.0] * len(layout_x)
-=======
     # Specify wind farm layout and update in the floris object
     N = 9  # number of turbines per row and per column
     X, Y = np.meshgrid(
@@ -50,7 +40,6 @@
         5.0 * fi.floris.grid.reference_turbine_diameter * np.arange(0, N, 1),
     )
     fi.reinitialize(layout=(X.flatten(), Y.flatten()))
->>>>>>> ef26ba44
 
     return fi
 
