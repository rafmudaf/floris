--- conflicted
+++ resolved
@@ -14,13 +14,8 @@
 
 import numpy as np
 
-<<<<<<< HEAD
-from src.simulation import Ct, Floris, power, axial_induction, average_velocity
-=======
-from floris.simulation import Floris
-from floris.simulation import Ct, power, axial_induction, average_velocity
->>>>>>> 4eef767b
 from tests.conftest import print_test_values, turbines_to_array, assert_results_arrays
+from floris.simulation import Ct, Floris, power, axial_induction, average_velocity
 
 
 DEBUG = False
