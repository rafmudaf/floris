--- conflicted
+++ resolved
@@ -16,13 +16,8 @@
 import numpy as np
 import pytest
 
-<<<<<<< HEAD
 from src.simulation import FlowField
 
-from tests.grid_unit_test import turbine_grid_fixture
-=======
-from src import FlowField
->>>>>>> b0e85eed
 from tests.conftest import N_TURBINES
 from tests.grid_unit_test import turbine_grid_fixture
 
