# Copyright 2021 NREL

# Licensed under the Apache License, Version 2.0 (the "License"); you may not
# use this file except in compliance with the License. You may obtain a copy of
# the License at http://www.apache.org/licenses/LICENSE-2.0

# Unless required by applicable law or agreed to in writing, software
# distributed under the License is distributed on an "AS IS" BASIS, WITHOUT
# WARRANTIES OR CONDITIONS OF ANY KIND, either express or implied. See the
# License for the specific language governing permissions and limitations under
# the License.

# See https://floris.readthedocs.io for documentation


import os
from pathlib import Path

import attr
import numpy as np
import pytest
import yaml
from scipy.interpolate import interp1d

from floris.simulation import (
    average_velocity,
    axial_induction,
    Ct,
    power,
    Turbine,
)
from floris.simulation.turbine import (
    _rotor_velocity_tilt_correction,
    _rotor_velocity_yaw_correction,
    compute_tilt_angles_for_floating_turbines,
<<<<<<< HEAD
    cubic_cubature,
    PowerThrustTable,
    simple_cubature,
=======
>>>>>>> ebdf9a14
)
from floris.turbine_library import build_turbine_dict
from tests.conftest import SampleInputs, WIND_SPEEDS


# size 12 x 1 x 1 x 1
# (in previous version stack was used in place of concatenate,
# yielding 3 x 4 x 1 x 1 x 1 )
WIND_CONDITION_BROADCAST = np.concatenate(
    (
        np.reshape(np.array(WIND_SPEEDS), (-1, 1, 1, 1)),  # Wind direction 0
        np.reshape(np.array(WIND_SPEEDS), (-1, 1, 1, 1)),  # Wind direction 1
        np.reshape(np.array(WIND_SPEEDS), (-1, 1, 1, 1)),  # Wind direction 2
    ),
    axis=0,
)
INDEX_FILTER = [0, 2]


def test_turbine_init():
    turbine_data = SampleInputs().turbine
    turbine = Turbine.from_dict(turbine_data)
    assert turbine.turbine_type == turbine_data["turbine_type"]
    assert turbine.rotor_diameter == turbine_data["rotor_diameter"]
    assert turbine.hub_height == turbine_data["hub_height"]
    assert turbine.pP == turbine_data["pP"]
    assert turbine.pT == turbine_data["pT"]
    assert turbine.TSR == turbine_data["TSR"]
    assert turbine.generator_efficiency == turbine_data["generator_efficiency"]
    assert turbine.ref_density_cp_ct == turbine_data["ref_density_cp_ct"]
    assert turbine.ref_tilt_cp_ct == turbine_data["ref_tilt_cp_ct"]
    assert np.array_equal(
        turbine.power_thrust_table["wind_speed"],
        turbine_data["power_thrust_table"]["wind_speed"]
    )
    assert np.array_equal(
        turbine.power_thrust_table["power"],
        turbine_data["power_thrust_table"]["power"]
    )
    assert np.array_equal(
        turbine.power_thrust_table["thrust"],
        turbine_data["power_thrust_table"]["thrust"]
    )
    assert turbine.rotor_radius == turbine.rotor_diameter / 2.0
    assert turbine.rotor_area == np.pi * turbine.rotor_radius ** 2.0

    # TODO: test these explicitly.
    # Test create a simpler interpolator and test that you get the values you expect
    # fCt_interp: interp1d = field(init=False)
    # power_interp: interp1d = field(init=False)
    # tilt_interp: interp1d = field(init=False, default=None)

    assert isinstance(turbine.fCt_interp, interp1d)
    assert isinstance(turbine.power_interp, interp1d)


def test_rotor_radius():

    turbine_data = SampleInputs().turbine
    turbine = Turbine.from_dict(turbine_data)

    # Test that the radius is set correctly from the input file
    assert turbine.rotor_radius == turbine_data["rotor_diameter"] / 2.0

    # Test the radius setter method since it actually sets the diameter
    turbine.rotor_radius = 200.0
    assert turbine.rotor_diameter == 400.0

    # Test the getter-method again
    assert turbine.rotor_radius == 200.0


def test_rotor_area():

    turbine_data = SampleInputs().turbine
    turbine = Turbine.from_dict(turbine_data)

    # Test that the area is set correctly from the input file
    assert turbine.rotor_area == np.pi * (turbine_data["rotor_diameter"] / 2.0) ** 2

    # Test the area setter method since it actually sets the radius and then the diameter
    turbine.rotor_area = np.pi
    assert turbine.rotor_radius == 1
    assert turbine.rotor_diameter == 2

    # Test the getter-method again
    assert turbine.rotor_area == np.pi


def test_average_velocity():
    # TODO: why do we use cube root - mean - cube (like rms) instead of a simple average (np.mean)?
    # Dimensions are (n_findex, n turbines, grid x, grid y)
    velocities = np.ones((1, 1, 5, 5))
    assert average_velocity(velocities, method="cubic-mean") == 1

    # Constructs an array of shape 1 x 2 x 3 x 3 with first turbine all 1, second turbine all 2
    velocities = np.stack(
        (
            np.ones((1, 3, 3)),  # The first dimension here is the findex dimension and the second
            2 * np.ones((1, 3, 3)),  # is the n turbine since we are stacking on axis=1
        ),
        axis=1,
    )

    # Pull out the first findex for the test
    np.testing.assert_array_equal(
        average_velocity(velocities, method="cubic-mean")[0],
        np.array([1, 2])
    )

    # Test boolean filter
    ix_filter = [True, False, True, False]
    velocities = np.stack(  # 4 turbines with 3 x 3 velocity array; shape (1,4,3,3)
        [i * np.ones((1, 3, 3)) for i in range(1,5)],
        # (
        #     # The first dimension here is the findex dimension
        #     # and second is the turbine dimension since we are stacking on axis=1
        #     np.ones(
        #         (1, 3, 3)
        #     ),
        #     2 * np.ones((1, 3, 3)),
        #     3 * np.ones((1, 3, 3)),
        #     4 * np.ones((1, 3, 3)),
        # ),
        axis=1,
    )
    avg = average_velocity(velocities, ix_filter, method="cubic-mean")
    assert avg.shape == (1, 2)  # 1 = n_findex, 2 turbines filtered

    # Pull out the first findex for the comparison
    assert np.allclose(avg[0], np.array([1.0, 3.0]))
    # This fails in GitHub Actions due to a difference in precision:
    # E           assert 3.0000000000000004 == 3.0
    # np.testing.assert_array_equal(avg[0], np.array([1.0, 3.0]))

    # Test integer array filter
    # np.arange(1, 5).reshape((-1,1,1)) * np.ones((1, 1, 3, 3))
    velocities = np.stack(  # 4 turbines with 3 x 3 velocity array; shape (1,4,3,3)
        [i * np.ones((1, 3, 3)) for i in range(1,5)],
        axis=1,
    )
    avg = average_velocity(velocities, INDEX_FILTER, method="cubic-mean")
    assert avg.shape == (1, 2)  # 1 findex, 2 turbines filtered

    # Pull out the first findex for the comparison
    assert np.allclose(avg[0], np.array([1.0, 3.0]))


def test_ct():
    N_TURBINES = 4

    turbine_data = SampleInputs().turbine
    turbine_floating_data = SampleInputs().turbine_floating
    turbine = Turbine.from_dict(turbine_data)
    turbine_floating = Turbine.from_dict(turbine_floating_data)
    turbine_type_map = np.array(N_TURBINES * [turbine.turbine_type])

    # Add the findex (0th) dimension
    turbine_type_map = turbine_type_map[None, :]

    # Single turbine
    # yaw angle / fCt are (n_findex, n turbine)
    wind_speed = 10.0
    thrust = Ct(
        velocities=wind_speed * np.ones((1, 1, 3, 3)),
        yaw_angle=np.zeros((1, 1)),
        tilt_angle=np.ones((1, 1)) * 5.0,
        ref_tilt_cp_ct=np.ones((1, 1)) * 5.0,
        fCt={turbine.turbine_type: turbine.fCt_interp},
<<<<<<< HEAD
        tilt_interp=np.array([(turbine.turbine_type, None)]),
        correct_cp_ct_for_tilt=np.array([[False]]),
        turbine_type_map=turbine_type_map[:,0]
=======
        tilt_interp={turbine.turbine_type: None},
        correct_cp_ct_for_tilt=np.array([[[False]]]),
        turbine_type_map=turbine_type_map[:,:,0]
>>>>>>> ebdf9a14
    )

    truth_index = turbine_data["power_thrust_table"]["wind_speed"].index(wind_speed)
    np.testing.assert_allclose(thrust, turbine_data["power_thrust_table"]["thrust"][truth_index])

    # Multiple turbines with index filter
    # 4 turbines with 3 x 3 grid arrays
    thrusts = Ct(
        velocities=np.ones((N_TURBINES, 3, 3)) * WIND_CONDITION_BROADCAST,  # 12 x 4 x 3 x 3
        yaw_angle=np.zeros((1, N_TURBINES)),
        tilt_angle=np.ones((1, N_TURBINES)) * 5.0,
        ref_tilt_cp_ct=np.ones((1, N_TURBINES)) * 5.0,
        fCt={turbine.turbine_type: turbine.fCt_interp},
<<<<<<< HEAD
        tilt_interp=np.array([(turbine.turbine_type, None)]),
        correct_cp_ct_for_tilt=np.array([[False] * N_TURBINES]),
=======
        tilt_interp={turbine.turbine_type: None},
        correct_cp_ct_for_tilt=np.array([[[False] * N_TURBINES]]),
>>>>>>> ebdf9a14
        turbine_type_map=turbine_type_map,
        ix_filter=INDEX_FILTER,
    )
    assert len(thrusts[0]) == len(INDEX_FILTER)

    for i in range(len(INDEX_FILTER)):
        truth_index = turbine_data["power_thrust_table"]["wind_speed"].index(WIND_SPEEDS[0])
        np.testing.assert_allclose(
            thrusts[0, i],
            turbine_data["power_thrust_table"]["thrust"][truth_index]
        )

    # Single floating turbine; note that 'tilt_interp' is not set to None
    thrust = Ct(
        velocities=wind_speed * np.ones((1, 1, 3, 3)), # One findex, one turbine
        yaw_angle=np.zeros((1, 1)),
        tilt_angle=np.ones((1, 1)) * 5.0,
        ref_tilt_cp_ct=np.ones((1, 1)) * 5.0,
        fCt={turbine.turbine_type: turbine_floating.fCt_interp},
<<<<<<< HEAD
        tilt_interp=np.array([(turbine_floating.turbine_type, turbine_floating.fTilt_interp)]),
        correct_cp_ct_for_tilt=np.array([[True]]),
        turbine_type_map=turbine_type_map[:,0]
=======
        tilt_interp={turbine_floating.turbine_type: turbine_floating.tilt_interp},
        correct_cp_ct_for_tilt=np.array([[[True]]]),
        turbine_type_map=turbine_type_map[:,:,0]
>>>>>>> ebdf9a14
    )

    truth_index = turbine_floating_data["power_thrust_table"]["wind_speed"].index(wind_speed)
    np.testing.assert_allclose(
        thrust,
        turbine_floating_data["power_thrust_table"]["thrust"][truth_index]
    )


def test_power():
    AIR_DENSITY = 1.225

    # Test that power is computed as expected for a single turbine
    n_turbines = 1
    wind_speed = 10.0
    turbine_data = SampleInputs().turbine
    turbine = Turbine.from_dict(turbine_data)
    turbine_type_map = np.array(n_turbines * [turbine.turbine_type])
    turbine_type_map = turbine_type_map[None, :]
    test_power = power(
        ref_density_cp_ct=AIR_DENSITY,
        rotor_effective_velocities=wind_speed * np.ones((1, 1)), # 1 findex, 1 turbine
        power_interp={turbine.turbine_type: turbine.power_interp},
        turbine_type_map=turbine_type_map[:,0]
    )

    # Recompute using the provided Cp table
    truth_index = turbine_data["power_thrust_table"]["wind_speed"].index(wind_speed)
    cp_truth = turbine_data["power_thrust_table"]["power"][truth_index]
    baseline_power = (
        0.5
        * cp_truth
        * AIR_DENSITY
        * turbine.rotor_area
        * wind_speed ** 3
        * turbine.generator_efficiency
    )
    assert np.allclose(baseline_power, test_power)


    # At rated, the power calculated should be 5MW since the test data is the NREL 5MW turbine
    wind_speed = 18.0
    rated_power = power(
        ref_density_cp_ct=AIR_DENSITY,
        rotor_effective_velocities=wind_speed * np.ones((1, 1, 1)),
        power_interp={turbine.turbine_type: turbine.power_interp},
        turbine_type_map=turbine_type_map[:,0]
    )
    assert np.allclose(rated_power, 5e6)


    # At wind speed = 0.0, the power should be 0 based on the provided Cp curve
    wind_speed = 0.0
    zero_power = power(
        ref_density_cp_ct=AIR_DENSITY,
        rotor_effective_velocities=wind_speed * np.ones((1, 1, 1)),
        power_interp={turbine.turbine_type: turbine.power_interp},
        turbine_type_map=turbine_type_map[:,0]
    )
    assert np.allclose(zero_power, 0.0)


    # Test 4-turbine velocities array
    n_turbines = 4
    wind_speed = 10.0
    turbine_data = SampleInputs().turbine
    turbine = Turbine.from_dict(turbine_data)
    turbine_type_map = np.array(n_turbines * [turbine.turbine_type])
    turbine_type_map = turbine_type_map[None, :]
    test_4_power = power(
        ref_density_cp_ct=AIR_DENSITY,
        rotor_effective_velocities=wind_speed * np.ones((1, 1, n_turbines)),
        power_interp={turbine.turbine_type: turbine.power_interp},
        turbine_type_map=turbine_type_map
    )
    baseline_4_power = baseline_power * np.ones((1, 1, n_turbines))
    assert np.allclose(baseline_4_power, test_4_power)
    assert np.shape(baseline_4_power) == np.shape(test_4_power)


    # Same as above but with the grid expanded in the velocities array
    turbine_data = SampleInputs().turbine
    turbine = Turbine.from_dict(turbine_data)
    turbine_type_map = np.array(n_turbines * [turbine.turbine_type])
    turbine_type_map = turbine_type_map[None, :]
    test_grid_power = power(
        ref_density_cp_ct=AIR_DENSITY,
        rotor_effective_velocities=wind_speed * np.ones((1, 1, n_turbines, 3, 3)),
        power_interp={turbine.turbine_type: turbine.power_interp},
        turbine_type_map=turbine_type_map[:,0]
    )
    baseline_grid_power = baseline_power * np.ones((1, 1, n_turbines, 3, 3))
    assert np.allclose(baseline_grid_power, test_grid_power)
    assert np.shape(baseline_grid_power) == np.shape(test_grid_power)


def test_axial_induction():

    N_TURBINES = 4

    turbine_data = SampleInputs().turbine
    turbine_floating_data = SampleInputs().turbine_floating
    turbine = Turbine.from_dict(turbine_data)
    turbine_floating = Turbine.from_dict(turbine_floating_data)
    turbine_type_map = np.array(N_TURBINES * [turbine.turbine_type])
    turbine_type_map = turbine_type_map[None, :]

    baseline_ai = 0.25116283939089806

    # Single turbine
    wind_speed = 10.0
    ai = axial_induction(
        velocities=wind_speed * np.ones((1, 1, 3, 3)), # 1 findex, 1 Turbine
        yaw_angle=np.zeros((1, 1)),
        tilt_angle=np.ones((1, 1)) * 5.0,
        ref_tilt_cp_ct=np.ones((1, 1)) * 5.0,
        fCt={turbine.turbine_type: turbine.fCt_interp},
<<<<<<< HEAD
        tilt_interp=np.array([(turbine.turbine_type, None)]),
        correct_cp_ct_for_tilt=np.array([[False]]),
        turbine_type_map=turbine_type_map[0,0],
=======
        tilt_interp={turbine.turbine_type: None},
        correct_cp_ct_for_tilt=np.array([[[False]]]),
        turbine_type_map=turbine_type_map[0,0,0],
>>>>>>> ebdf9a14
    )
    np.testing.assert_allclose(ai, baseline_ai)

    # Multiple turbines with ix filter
    ai = axial_induction(
        velocities=np.ones((N_TURBINES, 3, 3)) * WIND_CONDITION_BROADCAST,  # 12 x 4 x 3 x 3
        yaw_angle=np.zeros((1, N_TURBINES)),
        tilt_angle=np.ones((1, N_TURBINES)) * 5.0,
        ref_tilt_cp_ct=np.ones((1, N_TURBINES)) * 5.0,
        fCt={turbine.turbine_type: turbine.fCt_interp},
<<<<<<< HEAD
        tilt_interp=np.array([(turbine.turbine_type, None)] * N_TURBINES),
        correct_cp_ct_for_tilt=np.array([[False] * N_TURBINES]),
=======
        tilt_interp={turbine.turbine_type: None},
        correct_cp_ct_for_tilt=np.array([[[False] * N_TURBINES]]),
>>>>>>> ebdf9a14
        turbine_type_map=turbine_type_map,
        ix_filter=INDEX_FILTER,
    )

    assert len(ai[0]) == len(INDEX_FILTER)

    # Test the 10 m/s wind speed to use the same baseline as above
    np.testing.assert_allclose(ai[2], baseline_ai)

    # Single floating turbine; note that 'tilt_interp' is not set to None
    ai = axial_induction(
        velocities=wind_speed * np.ones((1, 1, 3, 3)),
        yaw_angle=np.zeros((1, 1)),
        tilt_angle=np.ones((1, 1)) * 5.0,
        ref_tilt_cp_ct=np.ones((1, 1)) * 5.0,
        fCt={turbine.turbine_type: turbine_floating.fCt_interp},
<<<<<<< HEAD
        tilt_interp=np.array([(turbine_floating.turbine_type, turbine_floating.fTilt_interp)]),
        correct_cp_ct_for_tilt=np.array([[True]]),
        turbine_type_map=turbine_type_map[0,0],
=======
        tilt_interp={turbine_floating.turbine_type: turbine_floating.tilt_interp},
        correct_cp_ct_for_tilt=np.array([[[True]]]),
        turbine_type_map=turbine_type_map[0,0,0],
>>>>>>> ebdf9a14
    )
    np.testing.assert_allclose(ai, baseline_ai)


def test_rotor_velocity_yaw_correction():
    N_TURBINES = 4

    wind_speed = average_velocity(10.0 * np.ones((1, 1, 3, 3)))
    wind_speed_N_TURBINES = average_velocity(10.0 * np.ones((1, N_TURBINES, 3, 3)))

    # Test a single turbine for zero yaw
    yaw_corrected_velocities = _rotor_velocity_yaw_correction(
        pP=3.0,
        yaw_angle=0.0,
        rotor_effective_velocities=wind_speed,
    )
    np.testing.assert_allclose(yaw_corrected_velocities, wind_speed)

    # Test a single turbine for non-zero yaw
    yaw_corrected_velocities = _rotor_velocity_yaw_correction(
        pP=3.0,
        yaw_angle=60.0,
        rotor_effective_velocities=wind_speed,
    )
    np.testing.assert_allclose(yaw_corrected_velocities, 0.5 * wind_speed)

    # Test multiple turbines for zero yaw
    yaw_corrected_velocities = _rotor_velocity_yaw_correction(
        pP=3.0,
        yaw_angle=np.zeros((1, N_TURBINES)),
        rotor_effective_velocities=wind_speed_N_TURBINES,
    )
    np.testing.assert_allclose(yaw_corrected_velocities, wind_speed_N_TURBINES)

    # Test multiple turbines for non-zero yaw
    yaw_corrected_velocities = _rotor_velocity_yaw_correction(
        pP=3.0,
        yaw_angle=np.ones((1, N_TURBINES)) * 60.0,
        rotor_effective_velocities=wind_speed_N_TURBINES,
    )
    np.testing.assert_allclose(yaw_corrected_velocities, 0.5 * wind_speed_N_TURBINES)


def test_rotor_velocity_tilt_correction():
    N_TURBINES = 4

    wind_speed = average_velocity(10.0 * np.ones((1, 1, 3, 3)))
    wind_speed_N_TURBINES = average_velocity(10.0 * np.ones((1, N_TURBINES, 3, 3)))

    turbine_data = SampleInputs().turbine
    turbine_floating_data = SampleInputs().turbine_floating
    turbine = Turbine.from_dict(turbine_data)
    turbine_floating = Turbine.from_dict(turbine_floating_data)
    turbine_type_map = np.array(N_TURBINES * [turbine.turbine_type])
    turbine_type_map = turbine_type_map[None, :]

    # Test single non-floating turbine
    tilt_corrected_velocities = _rotor_velocity_tilt_correction(
        turbine_type_map=np.array([turbine_type_map[:, 0]]),
        tilt_angle=5.0*np.ones((1, 1)),
        ref_tilt_cp_ct=np.array([turbine.ref_tilt_cp_ct]),
        pT=np.array([turbine.pT]),
<<<<<<< HEAD
        tilt_interp=np.array([(turbine.turbine_type, turbine.fTilt_interp)]),
        correct_cp_ct_for_tilt=np.array([[False]]),
=======
        tilt_interp={turbine.turbine_type: turbine.tilt_interp},
        correct_cp_ct_for_tilt=np.array([[[False]]]),
>>>>>>> ebdf9a14
        rotor_effective_velocities=wind_speed,
    )

    np.testing.assert_allclose(tilt_corrected_velocities, wind_speed)

    # Test multiple non-floating turbines
    tilt_corrected_velocities = _rotor_velocity_tilt_correction(
        turbine_type_map=turbine_type_map,
        tilt_angle=5.0*np.ones((1, N_TURBINES)),
        ref_tilt_cp_ct=np.array([turbine.ref_tilt_cp_ct] * N_TURBINES),
        pT=np.array([turbine.pT] * N_TURBINES),
<<<<<<< HEAD
        tilt_interp=np.array([(turbine.turbine_type, turbine.fTilt_interp)] * N_TURBINES),
        correct_cp_ct_for_tilt=np.array([[False] * N_TURBINES]),
=======
        tilt_interp={turbine.turbine_type: turbine.tilt_interp},
        correct_cp_ct_for_tilt=np.array([[[False] * N_TURBINES]]),
>>>>>>> ebdf9a14
        rotor_effective_velocities=wind_speed_N_TURBINES,
    )

    np.testing.assert_allclose(tilt_corrected_velocities, wind_speed_N_TURBINES)

    # Test single floating turbine
    tilt_corrected_velocities = _rotor_velocity_tilt_correction(
        turbine_type_map=np.array([turbine_type_map[:, 0]]),
        tilt_angle=5.0*np.ones((1, 1)),
        ref_tilt_cp_ct=np.array([turbine_floating.ref_tilt_cp_ct]),
        pT=np.array([turbine_floating.pT]),
<<<<<<< HEAD
        tilt_interp=np.array([(turbine_floating.turbine_type, turbine_floating.fTilt_interp)]),
        correct_cp_ct_for_tilt=np.array([[True]]),
=======
        tilt_interp={turbine_floating.turbine_type: turbine_floating.tilt_interp},
        correct_cp_ct_for_tilt=np.array([[[True]]]),
>>>>>>> ebdf9a14
        rotor_effective_velocities=wind_speed,
    )

    np.testing.assert_allclose(tilt_corrected_velocities, wind_speed)

    # Test multiple floating turbines
    tilt_corrected_velocities = _rotor_velocity_tilt_correction(
        turbine_type_map,
        tilt_angle=5.0*np.ones((1, N_TURBINES)),
        ref_tilt_cp_ct=np.array([turbine_floating.ref_tilt_cp_ct] * N_TURBINES),
        pT=np.array([turbine_floating.pT] * N_TURBINES),
<<<<<<< HEAD
        tilt_interp=np.array(
            [(turbine_floating.turbine_type, turbine_floating.fTilt_interp)] * N_TURBINES
        ),
        correct_cp_ct_for_tilt=np.array([[True] * N_TURBINES]),
=======
        tilt_interp={turbine_floating.turbine_type: turbine_floating.tilt_interp},
        correct_cp_ct_for_tilt=np.array([[[True] * N_TURBINES]]),
>>>>>>> ebdf9a14
        rotor_effective_velocities=wind_speed_N_TURBINES,
    )

    np.testing.assert_allclose(tilt_corrected_velocities, wind_speed_N_TURBINES)


def test_compute_tilt_angles_for_floating_turbines():
    N_TURBINES = 4

    wind_speed = 25.0
    rotor_effective_velocities = average_velocity(wind_speed * np.ones((1, 1, 3, 3)))
    rotor_effective_velocities_N_TURBINES = average_velocity(
        wind_speed * np.ones((1, N_TURBINES, 3, 3))
    )

    turbine_floating_data = SampleInputs().turbine_floating
    turbine_floating = Turbine.from_dict(turbine_floating_data)
    turbine_type_map = np.array(N_TURBINES * [turbine_floating.turbine_type])
    turbine_type_map = turbine_type_map[None, :]

    # Single turbine
    tilt = compute_tilt_angles_for_floating_turbines(
<<<<<<< HEAD
        turbine_type_map=np.array([turbine_type_map[:, 0]]),
        tilt_angle=5.0*np.ones((1, 1)),
        tilt_interp=np.array([(turbine_floating.turbine_type, turbine_floating.fTilt_interp)]),
=======
        turbine_type_map=np.array([turbine_type_map[:, :, 0]]),
        tilt_angle=5.0*np.ones((1, 1, 1)),
        tilt_interp={turbine_floating.turbine_type: turbine_floating.tilt_interp},
>>>>>>> ebdf9a14
        rotor_effective_velocities=rotor_effective_velocities,
    )

    # calculate tilt again
    truth_index = turbine_floating_data["floating_tilt_table"]["wind_speed"].index(wind_speed)
    tilt_truth = turbine_floating_data["floating_tilt_table"]["tilt"][truth_index]
    np.testing.assert_allclose(tilt, tilt_truth)

    # Multiple turbines
    tilt_N_turbines = compute_tilt_angles_for_floating_turbines(
        turbine_type_map=np.array(turbine_type_map),
<<<<<<< HEAD
        tilt_angle=5.0*np.ones((1, N_TURBINES)),
        tilt_interp=np.array(
            [(turbine_floating.turbine_type, turbine_floating.fTilt_interp)] * N_TURBINES
        ),
=======
        tilt_angle=5.0*np.ones((1, 1, N_TURBINES)),
        tilt_interp={turbine_floating.turbine_type: turbine_floating.tilt_interp},
>>>>>>> ebdf9a14
        rotor_effective_velocities=rotor_effective_velocities_N_TURBINES,
    )

    # calculate tilt again
    truth_index = turbine_floating_data["floating_tilt_table"]["wind_speed"].index(wind_speed)
    tilt_truth = turbine_floating_data["floating_tilt_table"]["tilt"][truth_index]
    np.testing.assert_allclose(tilt_N_turbines, [[tilt_truth] * N_TURBINES])


def test_asdict(sample_inputs_fixture: SampleInputs):

    turbine = Turbine.from_dict(sample_inputs_fixture.turbine)
    dict1 = turbine.as_dict()

    new_turb = Turbine.from_dict(dict1)
    dict2 = new_turb.as_dict()

    assert dict1 == dict2

<<<<<<< HEAD

def test_simple_cubature():

    # Define a velocity array
    velocities = np.ones((1, 1, 3, 3))

    # Define sample cubature weights
    cubature_weights = np.array([1., 1., 1.])

    # Define the axis as last 2 dimensions
    axis = (velocities.ndim-2, velocities.ndim-1)

    # Calculate expected output based on the given inputs
    expected_output = 1.0

    # Call the function with the given inputs
    result = simple_cubature(velocities, cubature_weights, axis)

    # Check if the result matches the expected output
    np.testing.assert_allclose(result, expected_output)

def test_cubic_cubature():

    # Define a velocity array
    velocities = np.ones((1, 1, 3, 3))

    # Define sample cubature weights
    cubature_weights = np.array([1., 1., 1.])

    # Define the axis as last 2 dimensions
    axis = (velocities.ndim-2, velocities.ndim-1)

    # Calculate expected output based on the given inputs
    expected_output = 1.0

    # Call the function with the given inputs
    result = cubic_cubature(velocities, cubature_weights, axis)

    # Check if the result matches the expected output
    np.testing.assert_allclose(result, expected_output)
=======
def test_build_turbine_dict():

    orig_file_path = Path(__file__).resolve().parent / "data" / "nrel_5MW_custom.yaml"
    test_turb_name = "test_turbine_export"
    test_file_path = "."

    in_dict = yaml.safe_load( open(orig_file_path, "r") )

    # Mocked up turbine data
    turbine_data_dict = {
        "wind_speed":in_dict["power_thrust_table"]["wind_speed"],
        "power_coefficient":in_dict["power_thrust_table"]["power"],
        "thrust_coefficient":in_dict["power_thrust_table"]["thrust"]
    }

    build_turbine_dict(
        turbine_data_dict,
        test_turb_name,
        file_path=test_file_path,
        generator_efficiency=in_dict["generator_efficiency"],
        hub_height=in_dict["hub_height"],
        pP=in_dict["pP"],
        pT=in_dict["pT"],
        rotor_diameter=in_dict["rotor_diameter"],
        TSR=in_dict["TSR"],
        air_density=in_dict["ref_density_cp_ct"],
        ref_tilt_cp_ct=in_dict["ref_tilt_cp_ct"]
    )

    test_dict = yaml.safe_load(
        open(os.path.join(test_file_path, test_turb_name+".yaml"), "r")
    )

    # Correct intended difference for test; assert equal
    test_dict["turbine_type"] = in_dict["turbine_type"]
    assert list(in_dict.keys()) == list(test_dict.keys())
    assert in_dict == test_dict

    # Now, in absolute values
    Cp = np.array(in_dict["power_thrust_table"]["power"])
    Ct = np.array(in_dict["power_thrust_table"]["thrust"])
    ws = np.array(in_dict["power_thrust_table"]["wind_speed"])

    P = 0.5 * in_dict["ref_density_cp_ct"] * (np.pi * in_dict["rotor_diameter"]**2/4) \
        * Cp * ws**3
    T = 0.5 * in_dict["ref_density_cp_ct"] * (np.pi * in_dict["rotor_diameter"]**2/4) \
        * Ct * ws**2

    turbine_data_dict = {
        "wind_speed":in_dict["power_thrust_table"]["wind_speed"],
        "power_absolute": P/1000,
        "thrust_absolute": T/1000
    }

    build_turbine_dict(
        turbine_data_dict,
        test_turb_name,
        file_path=test_file_path,
        generator_efficiency=in_dict["generator_efficiency"],
        hub_height=in_dict["hub_height"],
        pP=in_dict["pP"],
        pT=in_dict["pT"],
        rotor_diameter=in_dict["rotor_diameter"],
        TSR=in_dict["TSR"],
        air_density=in_dict["ref_density_cp_ct"],
        ref_tilt_cp_ct=in_dict["ref_tilt_cp_ct"]
    )

    test_dict = yaml.safe_load(
        open(os.path.join(test_file_path, test_turb_name+".yaml"), "r")
    )

    test_dict["turbine_type"] = in_dict["turbine_type"]
    assert list(in_dict.keys()) == list(test_dict.keys())
    for k in in_dict.keys():
        if type(in_dict[k]) is dict:
            for k2 in in_dict[k].keys():
                assert np.allclose(in_dict[k][k2], test_dict[k][k2])
        elif type(in_dict[k]) is str:
            assert in_dict[k] == test_dict[k]
        else:
            assert np.allclose(in_dict[k], test_dict[k])

    os.remove( os.path.join(test_file_path, test_turb_name+".yaml") )
>>>>>>> ebdf9a14
<|MERGE_RESOLUTION|>--- conflicted
+++ resolved
@@ -33,12 +33,8 @@
     _rotor_velocity_tilt_correction,
     _rotor_velocity_yaw_correction,
     compute_tilt_angles_for_floating_turbines,
-<<<<<<< HEAD
     cubic_cubature,
-    PowerThrustTable,
     simple_cubature,
-=======
->>>>>>> ebdf9a14
 )
 from floris.turbine_library import build_turbine_dict
 from tests.conftest import SampleInputs, WIND_SPEEDS
@@ -208,15 +204,9 @@
         tilt_angle=np.ones((1, 1)) * 5.0,
         ref_tilt_cp_ct=np.ones((1, 1)) * 5.0,
         fCt={turbine.turbine_type: turbine.fCt_interp},
-<<<<<<< HEAD
-        tilt_interp=np.array([(turbine.turbine_type, None)]),
+        tilt_interp={turbine.turbine_type: None},
         correct_cp_ct_for_tilt=np.array([[False]]),
         turbine_type_map=turbine_type_map[:,0]
-=======
-        tilt_interp={turbine.turbine_type: None},
-        correct_cp_ct_for_tilt=np.array([[[False]]]),
-        turbine_type_map=turbine_type_map[:,:,0]
->>>>>>> ebdf9a14
     )
 
     truth_index = turbine_data["power_thrust_table"]["wind_speed"].index(wind_speed)
@@ -230,13 +220,8 @@
         tilt_angle=np.ones((1, N_TURBINES)) * 5.0,
         ref_tilt_cp_ct=np.ones((1, N_TURBINES)) * 5.0,
         fCt={turbine.turbine_type: turbine.fCt_interp},
-<<<<<<< HEAD
-        tilt_interp=np.array([(turbine.turbine_type, None)]),
+        tilt_interp={turbine.turbine_type: None},
         correct_cp_ct_for_tilt=np.array([[False] * N_TURBINES]),
-=======
-        tilt_interp={turbine.turbine_type: None},
-        correct_cp_ct_for_tilt=np.array([[[False] * N_TURBINES]]),
->>>>>>> ebdf9a14
         turbine_type_map=turbine_type_map,
         ix_filter=INDEX_FILTER,
     )
@@ -256,15 +241,9 @@
         tilt_angle=np.ones((1, 1)) * 5.0,
         ref_tilt_cp_ct=np.ones((1, 1)) * 5.0,
         fCt={turbine.turbine_type: turbine_floating.fCt_interp},
-<<<<<<< HEAD
-        tilt_interp=np.array([(turbine_floating.turbine_type, turbine_floating.fTilt_interp)]),
+        tilt_interp={turbine_floating.turbine_type: turbine_floating.tilt_interp},
         correct_cp_ct_for_tilt=np.array([[True]]),
         turbine_type_map=turbine_type_map[:,0]
-=======
-        tilt_interp={turbine_floating.turbine_type: turbine_floating.tilt_interp},
-        correct_cp_ct_for_tilt=np.array([[[True]]]),
-        turbine_type_map=turbine_type_map[:,:,0]
->>>>>>> ebdf9a14
     )
 
     truth_index = turbine_floating_data["power_thrust_table"]["wind_speed"].index(wind_speed)
@@ -382,15 +361,9 @@
         tilt_angle=np.ones((1, 1)) * 5.0,
         ref_tilt_cp_ct=np.ones((1, 1)) * 5.0,
         fCt={turbine.turbine_type: turbine.fCt_interp},
-<<<<<<< HEAD
-        tilt_interp=np.array([(turbine.turbine_type, None)]),
+        tilt_interp={turbine.turbine_type: None},
         correct_cp_ct_for_tilt=np.array([[False]]),
         turbine_type_map=turbine_type_map[0,0],
-=======
-        tilt_interp={turbine.turbine_type: None},
-        correct_cp_ct_for_tilt=np.array([[[False]]]),
-        turbine_type_map=turbine_type_map[0,0,0],
->>>>>>> ebdf9a14
     )
     np.testing.assert_allclose(ai, baseline_ai)
 
@@ -401,13 +374,8 @@
         tilt_angle=np.ones((1, N_TURBINES)) * 5.0,
         ref_tilt_cp_ct=np.ones((1, N_TURBINES)) * 5.0,
         fCt={turbine.turbine_type: turbine.fCt_interp},
-<<<<<<< HEAD
-        tilt_interp=np.array([(turbine.turbine_type, None)] * N_TURBINES),
+        tilt_interp={turbine.turbine_type: None},
         correct_cp_ct_for_tilt=np.array([[False] * N_TURBINES]),
-=======
-        tilt_interp={turbine.turbine_type: None},
-        correct_cp_ct_for_tilt=np.array([[[False] * N_TURBINES]]),
->>>>>>> ebdf9a14
         turbine_type_map=turbine_type_map,
         ix_filter=INDEX_FILTER,
     )
@@ -424,15 +392,9 @@
         tilt_angle=np.ones((1, 1)) * 5.0,
         ref_tilt_cp_ct=np.ones((1, 1)) * 5.0,
         fCt={turbine.turbine_type: turbine_floating.fCt_interp},
-<<<<<<< HEAD
-        tilt_interp=np.array([(turbine_floating.turbine_type, turbine_floating.fTilt_interp)]),
+        tilt_interp={turbine_floating.turbine_type: turbine_floating.tilt_interp},
         correct_cp_ct_for_tilt=np.array([[True]]),
         turbine_type_map=turbine_type_map[0,0],
-=======
-        tilt_interp={turbine_floating.turbine_type: turbine_floating.tilt_interp},
-        correct_cp_ct_for_tilt=np.array([[[True]]]),
-        turbine_type_map=turbine_type_map[0,0,0],
->>>>>>> ebdf9a14
     )
     np.testing.assert_allclose(ai, baseline_ai)
 
@@ -495,13 +457,8 @@
         tilt_angle=5.0*np.ones((1, 1)),
         ref_tilt_cp_ct=np.array([turbine.ref_tilt_cp_ct]),
         pT=np.array([turbine.pT]),
-<<<<<<< HEAD
-        tilt_interp=np.array([(turbine.turbine_type, turbine.fTilt_interp)]),
+        tilt_interp={turbine.turbine_type: turbine.tilt_interp},
         correct_cp_ct_for_tilt=np.array([[False]]),
-=======
-        tilt_interp={turbine.turbine_type: turbine.tilt_interp},
-        correct_cp_ct_for_tilt=np.array([[[False]]]),
->>>>>>> ebdf9a14
         rotor_effective_velocities=wind_speed,
     )
 
@@ -513,13 +470,8 @@
         tilt_angle=5.0*np.ones((1, N_TURBINES)),
         ref_tilt_cp_ct=np.array([turbine.ref_tilt_cp_ct] * N_TURBINES),
         pT=np.array([turbine.pT] * N_TURBINES),
-<<<<<<< HEAD
-        tilt_interp=np.array([(turbine.turbine_type, turbine.fTilt_interp)] * N_TURBINES),
+        tilt_interp={turbine.turbine_type: turbine.tilt_interp},
         correct_cp_ct_for_tilt=np.array([[False] * N_TURBINES]),
-=======
-        tilt_interp={turbine.turbine_type: turbine.tilt_interp},
-        correct_cp_ct_for_tilt=np.array([[[False] * N_TURBINES]]),
->>>>>>> ebdf9a14
         rotor_effective_velocities=wind_speed_N_TURBINES,
     )
 
@@ -531,13 +483,8 @@
         tilt_angle=5.0*np.ones((1, 1)),
         ref_tilt_cp_ct=np.array([turbine_floating.ref_tilt_cp_ct]),
         pT=np.array([turbine_floating.pT]),
-<<<<<<< HEAD
-        tilt_interp=np.array([(turbine_floating.turbine_type, turbine_floating.fTilt_interp)]),
+        tilt_interp={turbine_floating.turbine_type: turbine_floating.tilt_interp},
         correct_cp_ct_for_tilt=np.array([[True]]),
-=======
-        tilt_interp={turbine_floating.turbine_type: turbine_floating.tilt_interp},
-        correct_cp_ct_for_tilt=np.array([[[True]]]),
->>>>>>> ebdf9a14
         rotor_effective_velocities=wind_speed,
     )
 
@@ -549,15 +496,8 @@
         tilt_angle=5.0*np.ones((1, N_TURBINES)),
         ref_tilt_cp_ct=np.array([turbine_floating.ref_tilt_cp_ct] * N_TURBINES),
         pT=np.array([turbine_floating.pT] * N_TURBINES),
-<<<<<<< HEAD
-        tilt_interp=np.array(
-            [(turbine_floating.turbine_type, turbine_floating.fTilt_interp)] * N_TURBINES
-        ),
+        tilt_interp={turbine_floating.turbine_type: turbine_floating.tilt_interp},
         correct_cp_ct_for_tilt=np.array([[True] * N_TURBINES]),
-=======
-        tilt_interp={turbine_floating.turbine_type: turbine_floating.tilt_interp},
-        correct_cp_ct_for_tilt=np.array([[[True] * N_TURBINES]]),
->>>>>>> ebdf9a14
         rotor_effective_velocities=wind_speed_N_TURBINES,
     )
 
@@ -580,15 +520,9 @@
 
     # Single turbine
     tilt = compute_tilt_angles_for_floating_turbines(
-<<<<<<< HEAD
         turbine_type_map=np.array([turbine_type_map[:, 0]]),
         tilt_angle=5.0*np.ones((1, 1)),
-        tilt_interp=np.array([(turbine_floating.turbine_type, turbine_floating.fTilt_interp)]),
-=======
-        turbine_type_map=np.array([turbine_type_map[:, :, 0]]),
-        tilt_angle=5.0*np.ones((1, 1, 1)),
         tilt_interp={turbine_floating.turbine_type: turbine_floating.tilt_interp},
->>>>>>> ebdf9a14
         rotor_effective_velocities=rotor_effective_velocities,
     )
 
@@ -600,15 +534,8 @@
     # Multiple turbines
     tilt_N_turbines = compute_tilt_angles_for_floating_turbines(
         turbine_type_map=np.array(turbine_type_map),
-<<<<<<< HEAD
         tilt_angle=5.0*np.ones((1, N_TURBINES)),
-        tilt_interp=np.array(
-            [(turbine_floating.turbine_type, turbine_floating.fTilt_interp)] * N_TURBINES
-        ),
-=======
-        tilt_angle=5.0*np.ones((1, 1, N_TURBINES)),
         tilt_interp={turbine_floating.turbine_type: turbine_floating.tilt_interp},
->>>>>>> ebdf9a14
         rotor_effective_velocities=rotor_effective_velocities_N_TURBINES,
     )
 
@@ -628,7 +555,6 @@
 
     assert dict1 == dict2
 
-<<<<<<< HEAD
 
 def test_simple_cubature():
 
@@ -669,7 +595,7 @@
 
     # Check if the result matches the expected output
     np.testing.assert_allclose(result, expected_output)
-=======
+
 def test_build_turbine_dict():
 
     orig_file_path = Path(__file__).resolve().parent / "data" / "nrel_5MW_custom.yaml"
@@ -753,5 +679,4 @@
         else:
             assert np.allclose(in_dict[k], test_dict[k])
 
-    os.remove( os.path.join(test_file_path, test_turb_name+".yaml") )
->>>>>>> ebdf9a14
+    os.remove( os.path.join(test_file_path, test_turb_name+".yaml") )