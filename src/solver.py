from abc import ABC, abstractmethod

import numpy as np

from .farm import Farm
from .grid import TurbineGrid
from .turbine import Ct, axial_induction
from .flow_field import FlowField
from .wake_velocity.jensen import JensenVelocityDeficit
from .wake_deflection.jimenez import JimenezVelocityDeflection


jimenez_deflection_model = JimenezVelocityDeflection()
jensen_deficit_model = JensenVelocityDeficit()


def sequential_solver(farm: Farm, flow_field: FlowField) -> None:

<<<<<<< HEAD
    grid = TurbineGrid(
        farm.coords,
        flow_field.reference_turbine_diameter,
        flow_field.reference_wind_height,
        5,
    )
    grid.expand_wind_speed(flow_field.n_wind_speeds)
    flow_field.initialize_velocity_field(grid)

    # <<interface>>
    jimenez_args = jimenez_deflection_model.prepare_function(grid, farm.turbines[0], farm.farm_controller.yaw_angles)
    jensen_args = jensen_deficit_model.prepare_function(grid, farm.turbines[0], flow_field)
=======
    grid = TurbineGrid(farm.coordinates, flow_field.reference_turbine_diameter, flow_field.reference_wind_height, 5)
    flow_field.initialize_velocity_field(grid)

    # <<interface>>
    jensen_args = jensen_deficit_model.prepare_function(
        grid,
        farm.rotor_diameter[0],
        flow_field
    )

    # Calculate the wake deflection field
    # deflection = np.array([0.0])

    # turbines = [
    #     # Wind direction 1
    #     Turbine1, # 0
    #     Turbine2, # 1
    #     Turbine3, # 2
    #     Turbine4, # 3
    # ]

    # turbines = [
    #     # Wind direction 2
    #     Turbine2, # 1
    #     Turbine1, # 0
    #     Turbine4,
    #     Turbine3,
    # ]
>>>>>>> 2042d024

    # This is u_wake
    velocity_deficit = np.zeros_like(flow_field.u_initial)

    array_fct = np.array(flow_field.n_wind_speeds * [t.fCt for t in farm.turbines]).reshape(
        (flow_field.n_wind_speeds, grid.n_turbines)
    )

    # Calculate the velocity deficit sequentially from upstream to downstream turbines
    for i in range(grid.n_turbines - 1):

        u = flow_field.u_initial - velocity_deficit
        u[:, i + 1 :, :, :] = 0  # TODO: explain

        thrust_coefficient = Ct(
<<<<<<< HEAD
            velocities=u,
            yaw_angle=farm.farm_controller.yaw_angles,
            fCt=array_fct,
            ix_filter=[i],
        )
        deflection_field = jimenez_deflection_model.function(  # n wind speeds, n turbines, grid x, grid y
            i, thrust_coefficient, **jimenez_args
=======
            velocities=u[0, i, :, :],
            yaw_angle=farm.farm_controller.yaw_angles[i],
            fCt=farm.fCt_interp[i],
        )
        deflection_field = jimenez_deflection_model.function(
            i,
            grid.x,
            grid.y,
            grid.z,
            farm.rotor_diameter[i],
            farm.farm_controller.yaw_angles[i],
            thrust_coefficient,
>>>>>>> 2042d024
        )

        # jensen_args['u'] = flow_field.u_initial - velocity_deficit
        c = jensen_deficit_model.function(i, deflection_field, **jensen_args)

        turbine_ai = axial_induction(
<<<<<<< HEAD
            velocities=u,
            yaw_angle=farm.farm_controller.yaw_angles,
            fCt=array_fct,
            ix_filter=[i],
        )
        turbine_ai = turbine_ai[:, :, None, None] * np.ones(
            (
                flow_field.n_wind_speeds,
                grid.n_turbines,
                grid.grid_resolution,
                grid.grid_resolution,
            )
=======
            velocities=u[0, i, :, :],
            yaw_angle=farm.farm_controller.yaw_angles[i],
            fCt=farm.fCt_interp[i],
>>>>>>> 2042d024
        )

        turb_u_wake = 2 * turbine_ai * c * flow_field.u_initial

        velocity_deficit = np.sqrt((velocity_deficit ** 2) + (turb_u_wake ** 2))

    flow_field.u = flow_field.u_initial - velocity_deficit<|MERGE_RESOLUTION|>--- conflicted
+++ resolved
@@ -16,49 +16,13 @@
 
 def sequential_solver(farm: Farm, flow_field: FlowField) -> None:
 
-<<<<<<< HEAD
-    grid = TurbineGrid(
-        farm.coords,
-        flow_field.reference_turbine_diameter,
-        flow_field.reference_wind_height,
-        5,
-    )
+    grid = TurbineGrid(farm.coordinates, flow_field.reference_turbine_diameter, flow_field.reference_wind_height, 5)
     grid.expand_wind_speed(flow_field.n_wind_speeds)
     flow_field.initialize_velocity_field(grid)
 
     # <<interface>>
     jimenez_args = jimenez_deflection_model.prepare_function(grid, farm.turbines[0], farm.farm_controller.yaw_angles)
     jensen_args = jensen_deficit_model.prepare_function(grid, farm.turbines[0], flow_field)
-=======
-    grid = TurbineGrid(farm.coordinates, flow_field.reference_turbine_diameter, flow_field.reference_wind_height, 5)
-    flow_field.initialize_velocity_field(grid)
-
-    # <<interface>>
-    jensen_args = jensen_deficit_model.prepare_function(
-        grid,
-        farm.rotor_diameter[0],
-        flow_field
-    )
-
-    # Calculate the wake deflection field
-    # deflection = np.array([0.0])
-
-    # turbines = [
-    #     # Wind direction 1
-    #     Turbine1, # 0
-    #     Turbine2, # 1
-    #     Turbine3, # 2
-    #     Turbine4, # 3
-    # ]
-
-    # turbines = [
-    #     # Wind direction 2
-    #     Turbine2, # 1
-    #     Turbine1, # 0
-    #     Turbine4,
-    #     Turbine3,
-    # ]
->>>>>>> 2042d024
 
     # This is u_wake
     velocity_deficit = np.zeros_like(flow_field.u_initial)
@@ -74,38 +38,22 @@
         u[:, i + 1 :, :, :] = 0  # TODO: explain
 
         thrust_coefficient = Ct(
-<<<<<<< HEAD
             velocities=u,
             yaw_angle=farm.farm_controller.yaw_angles,
-            fCt=array_fct,
+            fCt=farm.fCt_interp,
             ix_filter=[i],
         )
         deflection_field = jimenez_deflection_model.function(  # n wind speeds, n turbines, grid x, grid y
             i, thrust_coefficient, **jimenez_args
-=======
-            velocities=u[0, i, :, :],
-            yaw_angle=farm.farm_controller.yaw_angles[i],
-            fCt=farm.fCt_interp[i],
-        )
-        deflection_field = jimenez_deflection_model.function(
-            i,
-            grid.x,
-            grid.y,
-            grid.z,
-            farm.rotor_diameter[i],
-            farm.farm_controller.yaw_angles[i],
-            thrust_coefficient,
->>>>>>> 2042d024
         )
 
         # jensen_args['u'] = flow_field.u_initial - velocity_deficit
         c = jensen_deficit_model.function(i, deflection_field, **jensen_args)
 
         turbine_ai = axial_induction(
-<<<<<<< HEAD
             velocities=u,
             yaw_angle=farm.farm_controller.yaw_angles,
-            fCt=array_fct,
+            fCt=farm.fCt_interp,
             ix_filter=[i],
         )
         turbine_ai = turbine_ai[:, :, None, None] * np.ones(
@@ -115,11 +63,6 @@
                 grid.grid_resolution,
                 grid.grid_resolution,
             )
-=======
-            velocities=u[0, i, :, :],
-            yaw_angle=farm.farm_controller.yaw_angles[i],
-            fCt=farm.fCt_interp[i],
->>>>>>> 2042d024
         )
 
         turb_u_wake = 2 * turbine_ai * c * flow_field.u_initial
