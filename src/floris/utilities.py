# Copyright 2021 NREL

# Licensed under the Apache License, Version 2.0 (the "License"); you may not
# use this file except in compliance with the License. You may obtain a copy of
# the License at http://www.apache.org/licenses/LICENSE-2.0

# Unless required by applicable law or agreed to in writing, software
# distributed under the License is distributed on an "AS IS" BASIS, WITHOUT
# WARRANTIES OR CONDITIONS OF ANY KIND, either express or implied. See the
# License for the specific language governing permissions and limitations under
# the License.

# See https://floris.readthedocs.io for documentation

from typing import Any, Dict, List, Tuple, Union, Callable
from functools import partial, update_wrapper

import attr
import numpy as np


class Vec3:
    def __init__(self, components: List[float]):
        """
        Contains 3-component vector information. All arithmetic operators are
        set so that Vec3 objects can operate on and with each other directly.

        Args:
            components (list(numeric, numeric, numeric), numeric): All three vector
                components.
            string_format (str, optional): Format to use in the
                overloaded __str__ function. Defaults to None.
        """

        # TODO: possibility to store components as np.array or Python list
        # and use x1, x2, x3 virtual properties. This would simplify the
        # arithmetic overloading by allowing the use of numpy array
        # operations. It may add some performance gain, too, but that is
        # likely negligible.

        if len(components) != 3:
            raise TypeError("Vec3 requires 3 components, {} given.".format(len(components)))

        self.components = [float(c) for c in components]

    def rotate_on_x3(self, theta, center_of_rotation=None):
        """
        Rotates about the `x3` coordinate axis by a given angle
        and center of rotation. This function sets additional attributes on
        the rotated Vec3:

            - x1prime
            - x2prime
            - x3prime

        Args:
            theta (float): Angle of rotation in degrees.
            center_of_rotation (Vec3, optional): Center of rotation.
                Defaults to Vec3(0.0, 0.0, 0.0).
        """
        if center_of_rotation is None:
            center_of_rotation = Vec3([0.0, 0.0, 0.0])
        x1offset = self.x1 - center_of_rotation.x1
        x2offset = self.x2 - center_of_rotation.x2
        self.x1prime = x1offset * cosd(theta) - x2offset * sind(theta) + center_of_rotation.x1
        self.x2prime = x2offset * cosd(theta) + x1offset * sind(theta) + center_of_rotation.x2
        self.x3prime = self.x3

    def __str__(self):
        return f"{self.x1:8.3f} {self.x2:8.3f} {self.x3:8.3f}"

    def __add__(self, arg):
        if type(arg) is Vec3:
            return Vec3([self.x1 + arg.x1, self.x2 + arg.x2, self.x3 + arg.x3])
        else:
            return Vec3([self.x1 + arg, self.x2 + arg, self.x3 + arg])

    def __sub__(self, arg):
        if type(arg) is Vec3:
            return Vec3([self.x1 - arg.x1, self.x2 - arg.x2, self.x3 - arg.x3])
        else:
            return Vec3([self.x1 - arg, self.x2 - arg, self.x3 - arg])

    def __mul__(self, arg):
        if type(arg) is Vec3:
            return Vec3([self.x1 * arg.x1, self.x2 * arg.x2, self.x3 * arg.x3])
        else:
            return Vec3([self.x1 * arg, self.x2 * arg, self.x3 * arg])

    def __truediv__(self, arg):
        if type(arg) is Vec3:
            return Vec3([self.x1 / arg.x1, self.x2 / arg.x2, self.x3 / arg.x3])
        else:
            return Vec3([self.x1 / arg, self.x2 / arg, self.x3 / arg])

    def __eq__(self, arg):
        return False not in np.isclose([self.x1, self.x2, self.x3], [arg.x1, arg.x2, arg.x3])

    def __hash__(self):
        return hash((self.x1, self.x2, self.x3))

    @property
    def x1(self):
        return self.components[0]

    @x1.setter
    def x1(self, value):
        self.components[0] = float(value)

    @property
    def x2(self):
        return self.components[1]

    @x2.setter
    def x2(self, value):
        self.components[1] = float(value)

    @property
    def x3(self):
        return self.components[2]

    @x3.setter
    def x3(self, value):
        self.components[2] = float(value)

    @property
    def elements(self) -> Tuple[float, float, float]:
        return self.x1, self.x2, self.x3

    @property
    def prime_elements(self) -> Tuple[float, float, float]:
        return self.x1prime, self.x2prime, self.x3prime


def cosd(angle):
    """
    Cosine of an angle with the angle given in degrees.

    Args:
        angle (float): Angle in degrees.

    Returns:
        float
    """
    return np.cos(np.radians(angle))


def sind(angle):
    """
    Sine of an angle with the angle given in degrees.

    Args:
        angle (float): Angle in degrees.

    Returns:
        float
    """
    return np.sin(np.radians(angle))


def tand(angle):
    """
    Tangent of an angle with the angle given in degrees.

    Args:
        angle (float): Angle in degrees.

    Returns:
        float
    """
    return np.tan(np.radians(angle))


def wrap_180(x):
    """
    Shift the given values to within the range (-180, 180].

    Args:
        x (numeric or np.array): Scalar value or np.array of values to shift.

    Returns:
        np.array: Shifted values.
    """
    x = np.where(x <= -180.0, x + 360.0, x)
    x = np.where(x > 180.0, x - 360.0, x)
    return x


def wrap_360(x):
    """
    Shift the given values to within the range (0, 360].

    Args:
        x (numeric or np.array): Scalar value or np.array of values to shift.

    Returns:
        np.array: Shifted values.
    """
    x = np.where(x < 0.0, x + 360.0, x)
    x = np.where(x >= 360.0, x - 360.0, x)
    return x


def rotate_coordinates_rel_west(wind_directions, coordinates):
    # Calculate the difference in given wind direction from 270 / West
    wind_deviation_from_west = -1 * ((wind_directions - 270) % 360 + 360) % 360
    wind_deviation_from_west = np.reshape(wind_deviation_from_west, (len(wind_directions), 1, 1))

    # Construct the arrays storing the turbine locations
    x_coordinates, y_coordinates, z_coordinates = coordinates.T
    # x_coordinates = x_coordinates[None, None, :]
    # y_coordinates = y_coordinates[None, None, :]
    # z_coordinates = z_coordinates[None, None, :]

    # Find center of rotation - this is the center of box bounding all of the turbines
    x_center_of_rotation = (np.min(x_coordinates) + np.max(x_coordinates)) / 2
    y_center_of_rotation = (np.min(y_coordinates) + np.max(y_coordinates)) / 2

    # Rotate turbine coordinates about the center
    x_coord_offset = x_coordinates - x_center_of_rotation
    y_coord_offset = y_coordinates - y_center_of_rotation
    x_coord_rotated = (
        x_coord_offset * cosd(wind_deviation_from_west)
        - y_coord_offset * sind(wind_deviation_from_west)
        + x_center_of_rotation
    )
    y_coord_rotated = (
        x_coord_offset * sind(wind_deviation_from_west)
        + y_coord_offset * cosd(wind_deviation_from_west)
        + y_center_of_rotation
    )
    z_coord_rotated = np.ones_like(wind_deviation_from_west) * z_coordinates
    return x_coord_rotated, y_coord_rotated, z_coord_rotated


@attr.s
class FromDictMixin:
    """A Mixin class to allow for kwargs overloading when a data class doesn't
    have a specific parameter definied. This allows passing of larger dictionaries
    to a data class without throwing an error.
    """

    @classmethod
    def from_dict(cls, data: dict):
        """Maps a data dictionary to an `attr`-defined class.
        TODO: Add an error to ensure that either none or all the parameters are passed in
        Args:
            data : dict
                The data dictionary to be mapped.
        Returns:
            cls
                The `attr`-defined class.
        """
        # Get all parameters from the input dictionary that map to the class initialization
        kwargs = {a.name: data[a.name] for a in cls.__attrs_attrs__ if a.name in data and a.init}

        # Map the inputs must be provided: 1) must be initialized, 2) no default value defined
<<<<<<< HEAD
        required_inputs = [a.name for a in cls.__attrs_attrs__ if a.init and isinstance(a.default, attr._make._Nothing)]
=======
        required_inputs = [a.name for a in cls.__attrs_attrs__ if a.init and not a.default]
>>>>>>> 517ad9a1
        undefined = sorted(set(required_inputs) - set(kwargs))
        if undefined:
            raise AttributeError(f"The class defintion for {cls.__name__} is missing the following inputs: {undefined}")
        return cls(**kwargs)  # type: ignore


def is_default(instance, attribute, value):
    if attribute.default != value:
        raise ValueError(f"{attribute.name} should never be set manually.")


def iter_validator(iter_type, item_types: Union[Any, Tuple[Any]]) -> Callable:
    """Helper function to generate iterable validators that will reduce the amount of
    boilerplate code.

    Parameters
    ----------
    iter_type : any iterable
        The type of iterable object that should be validated.
    item_types : Union[Any, Tuple[Any]]
        The type or types of acceptable item types.

    Returns
    -------
    Callable
        The attr.validators.deep_iterable iterable and instance validator.
    """
    validator = attr.validators.deep_iterable(
        member_validator=attr.validators.instance_of(item_types),
        iterable_validator=attr.validators.instance_of(iter_type),
    )
    return validator


def attrs_array_converter(data: list) -> np.ndarray:
    return np.array(data)


# Avoids constant redefinition of the same attr.ib properties for float model attributes
float_attrib = partial(
    attr.ib,
    converter=float,
    on_setattr=(attr.setters.convert, attr.setters.validate),  # type: ignore
    kw_only=True,
)
update_wrapper(float_attrib, attr.ib)

bool_attrib = partial(
    attr.ib,
    converter=bool,
    on_setattr=(attr.setters.convert, attr.setters.validate),  # type: ignore
    kw_only=True,
)
update_wrapper(bool_attrib, attr.ib)

# Avoids constant redefinition of the same attr.ib properties for int model attributes
int_attrib = partial(
    attr.ib,
    converter=int,
    on_setattr=(attr.setters.convert, attr.setters.validate),  # type: ignore
    kw_only=True,
)
update_wrapper(int_attrib, attr.ib)


model_attrib = partial(attr.ib, on_setattr=attr.setters.frozen, validator=is_default)  # type: ignore
update_wrapper(model_attrib, attr.ib)


def attr_serializer(inst: type, field: attr.Attribute, value: Any):
    if isinstance(value, np.ndarray):
        return value.tolist()
    return value


def attr_floris_filter(inst: attr.Attribute, value: Any) -> bool:
    if inst.init is False:
        return False
    if value is None:
        return False
    if isinstance(value, np.ndarray):
        if value.size == 0:
            return False
    return True<|MERGE_RESOLUTION|>--- conflicted
+++ resolved
@@ -255,11 +255,7 @@
         kwargs = {a.name: data[a.name] for a in cls.__attrs_attrs__ if a.name in data and a.init}
 
         # Map the inputs must be provided: 1) must be initialized, 2) no default value defined
-<<<<<<< HEAD
-        required_inputs = [a.name for a in cls.__attrs_attrs__ if a.init and isinstance(a.default, attr._make._Nothing)]
-=======
         required_inputs = [a.name for a in cls.__attrs_attrs__ if a.init and not a.default]
->>>>>>> 517ad9a1
         undefined = sorted(set(required_inputs) - set(kwargs))
         if undefined:
             raise AttributeError(f"The class defintion for {cls.__name__} is missing the following inputs: {undefined}")
