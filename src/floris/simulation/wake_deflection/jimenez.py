--- conflicted
+++ resolved
@@ -15,14 +15,8 @@
 import attr
 import numpy as np
 
-<<<<<<< HEAD
-from floris.simulation import Grid
-from floris.simulation import FlowField
-from floris.simulation import Farm
-=======
->>>>>>> 325e7784
 from floris.utilities import cosd, sind, float_attrib, model_attrib
-from floris.simulation import BaseModel, Farm, FlowField, TurbineGrid
+from floris.simulation import BaseModel, Farm, FlowField, Grid
 
 
 @attr.s(auto_attribs=True)
@@ -63,15 +57,11 @@
 
     def function(
         self,
-<<<<<<< HEAD
         x_i: np.ndarray,
+        y_i: np.ndarray,
         yaw_i: np.ndarray,
+        turbulence_intensity_i: np.ndarray,
         ct_i: np.ndarray,
-=======
-        i: int,
-        turbulence_intensity: np.ndarray,
-        Ct: np.ndarray,
->>>>>>> 325e7784
         *,
         x: np.ndarray,
         reference_rotor_diameter: np.ndarray,
@@ -113,13 +103,8 @@
         # as a scalar value for that dimension.
 
         # angle of deflection
-<<<<<<< HEAD
         xi_init = cosd(yaw_i) * sind(yaw_i) * ct_i / 2.0
         x_locations = x - x_i
-=======
-        xi_init = cosd(yaw_angle) * sind(yaw_angle) * Ct / 2.0  # (n wind speeds, n turbines)
-        x_locations = x - x[:, :, i:i+1]  # (n turbines, n grid, n grid)
->>>>>>> 325e7784
 
         # yaw displacement
         A = 15 * (2 * self.kd * x_locations / reference_rotor_diameter + 1) ** 4.0 + xi_init ** 2.0
