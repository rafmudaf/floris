--- conflicted
+++ resolved
@@ -70,20 +70,12 @@
             of many models and their parameters, but must contain a matching parameter
             dictionary for the model defined in `model_strings["velocity_model"]`.
     """
-<<<<<<< HEAD
 
     model_strings: dict = attr.ib()
     wake_combination_parameters: dict = attr.ib(default=attr.Factory(dict))
     wake_deflection_parameters: dict = attr.ib(default=attr.Factory(dict))
     wake_turbulence_parameters: dict = attr.ib(default=attr.Factory(dict))
     wake_velocity_parameters: dict = attr.ib(default=attr.Factory(dict))
-=======
-    model_strings: dict = attr.ib(factory=dict)
-    wake_combination_parameters: dict = attr.ib(factory=dict)
-    wake_deflection_parameters: dict = attr.ib(factory=dict)
-    wake_turbulence_parameters: dict = attr.ib(factory=dict)
-    wake_velocity_parameters: dict = attr.ib(factory=dict)
->>>>>>> cd08dd5e
 
     enable_secondary_steering: bool = attr.ib(factory=bool)
     enable_yaw_added_recovery: bool = attr.ib(factory=bool)
