--- conflicted
+++ resolved
@@ -40,9 +40,6 @@
 
     we: float = float_attrib(default=0.05)
 
-<<<<<<< HEAD
-    def prepare_function(self, grid: Grid, farm: Farm, flow_field: FlowField) -> Dict[str, Any]:
-=======
     model_string = "jensen"
 
     def prepare_function(
@@ -51,7 +48,6 @@
         farm: Farm,
         flow_field: FlowField
     ) -> Dict[str, Any]:
->>>>>>> 517ad9a1
         """
         This function prepares the inputs from the various FLORIS data structures
         for use in the Jensen model. This should only be used to 'initialize'
@@ -59,18 +55,12 @@
         do not use this function and instead pass that data directly to
         the model function.
         """
-<<<<<<< HEAD
-        reference_rotor_diameter = farm.reference_turbine_diameter * np.ones(
-            (flow_field.n_wind_directions, flow_field.n_wind_speeds, *grid.template_grid.shape)
-=======
         kwargs = dict(
             x=grid.x,
             y=grid.y,
             z=grid.z,
             reference_rotor_diameter=farm.reference_turbine_diameter
->>>>>>> 517ad9a1
         )
-        kwargs = dict(x=grid.x, y=grid.y, z=grid.z, reference_rotor_diameter=reference_rotor_diameter)
         return kwargs
 
     # @profile
